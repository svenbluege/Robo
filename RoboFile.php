--- conflicted
+++ resolved
@@ -84,11 +84,7 @@
             $stable = false;
             $this->say('non-stable release');
         }
-<<<<<<< HEAD
         
-=======
-
->>>>>>> a5a57fde
         $releaseDescription = $this->ask("Description of Release\n");
 
         $this->docs();
