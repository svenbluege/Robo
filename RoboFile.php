--- conflicted
+++ resolved
@@ -81,11 +81,6 @@
             $stable = false;
             $this->say('non-stable release');
         }
-<<<<<<< HEAD
-        
-        $releaseDescription = $this->ask("Description of Release\n");
-=======
->>>>>>> cf5ee95b
 
         $this->docs();
         $this->taskGitStack()
