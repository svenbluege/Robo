<?php
namespace Robo;

use Robo\Common\IO;
use League\Container\Container;
use Symfony\Component\Console\Input\InputInterface;
use Symfony\Component\Console\Input\ArgvInput;
use Symfony\Component\Console\Input\StringInput;
use Consolidation\AnnotatedCommand\PassThroughArgsInput;

class Runner
{
    use IO;

<<<<<<< HEAD
    const VERSION = '1.0.0-rc1';
=======
    const VERSION = '1.0.0-RC1';
>>>>>>> 4ba97125
    const ROBOCLASS = 'RoboFile';
    const ROBOFILE = 'RoboFile.php';

    /**
     * @var string RoboClass
     */
    protected $roboClass;

    /**
     * @var string RoboFile
     */
    protected $roboFile;

    /**
     * @var string working dir of Robo
     */
    protected $dir;

    /**
     * Class Constructor
     * @param null $roboClass
     * @param null $roboFile
     */
    public function __construct($roboClass = null, $roboFile = null, $container = null)
    {
        // set the const as class properties to allow overwriting in child classes
        $this->roboClass = $roboClass ? $roboClass : self::ROBOCLASS ;
        $this->roboFile  = $roboFile ? $roboFile : self::ROBOFILE;
        $this->dir = getcwd();

        // Store the container in our config object if it was provided.
        if ($container != null) {
            Robo::setContainer($container);
        }
    }

    protected function loadRoboFile()
    {
        if (class_exists($this->roboClass)) {
            return true;
        }

        if (!file_exists($this->dir)) {
            $this->yell("Path in `{$this->dir}` is invalid, please provide valid absolute path to load Robofile", 40, 'red');
            return false;
        }

        $this->dir = realpath($this->dir);
        chdir($this->dir);

        if (!file_exists($this->dir . DIRECTORY_SEPARATOR . $this->roboFile)) {
            return false;
        }

        require_once $this->dir . DIRECTORY_SEPARATOR .$this->roboFile;

        if (!class_exists($this->roboClass)) {
            $this->writeln("<error>Class ".$this->roboClass." was not loaded</error>");
            return false;
        }
        return true;
    }

    public function execute($argv, $output = null)
    {
        $argv = $this->shebang($argv);
        $input = $this->prepareInput($argv);
        return $this->run($input, $output);
    }

    public function run($input = null, $output = null)
    {
        // If we were not provided a container, then create one
        if (!Robo::hasContainer()) {
            // Set up our dependency injection container.
            $container = new Container();
            static::configureContainer($container, $input, $output);
            Robo::setContainer($container);

            // Only register a shutdown function when we
            // provide the container.
            register_shutdown_function(array($this, 'shutdown'));
            set_error_handler(array($this, 'handleError'));
        }

        $container = Robo::getContainer();
        $output = $container->get('output');
        $app = $container->get('application');

        if (!$this->loadRoboFile()) {
            $this->yell("Robo is not initialized here. Please run `robo init` to create a new RoboFile", 40, 'yellow');
            $app->addInitRoboFileCommand($this->roboFile, $this->roboClass);
            $app->run(Robo::input(), Robo::output());
            return;
        }

        // Register the RoboFile with the container and then immediately
        // fetch it; this ensures that all of the inflectors will run.
        $commandFileName = "{$this->roboClass}Commands";
        $container->share($commandFileName, $this->roboClass);
        $roboCommandFileInstance = $container->get($commandFileName);

        // RoboFiles must always extend `Tasks`.
        $this->addServiceProviders($container, $roboCommandFileInstance->getServiceProviders());

        // Register commands for all of the public methods in the RoboFile.
        $commandFactory = $container->get('commandFactory');
        $commandList = $commandFactory->createCommandsFromClass($roboCommandFileInstance);
        foreach ($commandList as $command) {
            $app->add($command);
        }
        $statusCode = $app->run($input, $output);
        return $statusCode;
    }

    /**
     * Create a container and initiailze it.
     */
    public static function configureContainer($container, $input = null, $output = null)
    {
        // Self-referential container refernce for the inflector
        $container->add('container', $container);

        // Create default input and output objects if they were not provided
        if (!$input) {
            $input = new StringInput('');
        }
        if (!$output) {
            $output = new \Symfony\Component\Console\Output\ConsoleOutput();
        }
        $container->add('input', $input);
        $container->add('output', $output);

        // Register logging and related services.
        $container->share('config', \Robo\Config::class);
        $container->share('logStyler', \Robo\Log\RoboLogStyle::class);
        $container->share('logger', \Robo\Log\RoboLogger::class)
            ->withArgument('output')
            ->withMethodCall('setLogOutputStyler', ['logStyler']);
        $container->add('progressBar', \Symfony\Component\Console\Helper\ProgressBar::class)
            ->withArgument('output');
        $container->share('progressIndicator', \Robo\Common\ProgressIndicator::class)
            ->withArgument('progressBar')
            ->withArgument('output');
        $container->share('resultPrinter', \Robo\Log\ResultPrinter::class);
        $container->add('simulator', \Robo\Task\Simulator::class);
        $container->share('globalOptionsEventListener', \Robo\GlobalOptionsEventListener::class);
        $container->share('eventDispatcher', \Symfony\Component\EventDispatcher\EventDispatcher::class)
            ->withMethodCall('addSubscriber', ['globalOptionsEventListener']);
        $container->share('collectionProcessHook', \Robo\Collection\CollectionProcessHook::class);
        $container->share('hookManager', \Consolidation\AnnotatedCommand\Hooks\HookManager::class)
            ->withMethodCall('addResultProcessor', ['collectionProcessHook', '*']);
        $container->share('formatterManager', \Consolidation\OutputFormatters\FormatterManager::class);
        $container->share('commandProcessor', \Consolidation\AnnotatedCommand\CommandProcessor::class)
            ->withArgument('hookManager')
            ->withMethodCall('setFormatterManager', ['formatterManager']);
        $container->share('commandFactory', \Consolidation\AnnotatedCommand\AnnotatedCommandFactory::class)
            ->withMethodCall('setCommandProcessor', ['commandProcessor']);
        $container->add('collectionBuilder', \Robo\Collection\CollectionBuilder::class);
        $container->share('application', \Robo\Application::class)
            ->withArgument('Robo')
            ->withArgument(self::VERSION)
            ->withMethodCall('setAutoExit', [false])
            ->withMethodCall('setDispatcher', ['eventDispatcher']);

        static::addInflectors($container);
    }

    public static function addInflectors($container)
    {
        // Register our various inflectors.
        $container->inflector(\Robo\Contract\ConfigAwareInterface::class)
            ->invokeMethod('setConfig', ['config']);
        $container->inflector(\Psr\Log\LoggerAwareInterface::class)
            ->invokeMethod('setLogger', ['logger']);
        $container->inflector(\League\Container\ContainerAwareInterface::class)
            ->invokeMethod('setContainer', ['container']);
        $container->inflector(\Symfony\Component\Console\Input\InputAwareInterface::class)
            ->invokeMethod('setInput', ['input']);
        $container->inflector(\Robo\Contract\ProgressIndicatorAwareInterface::class)
            ->invokeMethod('setProgressIndicator', ['progressIndicator']);
    }

    /**
     * Register our service providers
     */
    public static function addServiceProviders($container, $providerList)
    {
        foreach ($providerList as $provider) {
            $container->addServiceProvider($provider);
        }
    }

    /**
     * Process a shebang script, if one was used to launch this Runner.
     *
     * @param array $args
     * @return $args with shebang script removed
     */
    protected function shebang($args)
    {
        // Option 1: Shebang line names Robo, but includes no parameters.
        // #!/bin/env robo
        // The robo class may contain multiple commands; the user may
        // select which one to run, or even get a list of commands or
        // run 'help' on any of the available commands as usual.
        if ((count($args) > 1) && $this->isShebangFile($args[1])) {
            return array_merge([$args[0]], array_slice($args, 2));
        }
        // Option 2: Shebang line stipulates which command to run.
        // #!/bin/env robo mycommand
        // The robo class must contain a public method named 'mycommand'.
        // This command will be executed every time.  Arguments and options
        // may be provided on the commandline as usual.
        if ((count($args) > 2) && $this->isShebangFile($args[2])) {
            return array_merge([$args[0]], explode(' ', $args[1]), array_slice($args, 3));
        }
        return $args;
    }

    /**
     * Determine if the specified argument is a path to a shebang script.
     * If so, load it.
     *
     * @param $filepath file to check
     * @return true if shebang script was processed
     */
    protected function isShebangFile($filepath)
    {
        if (!file_exists($filepath)) {
            return false;
        }
        $fp = fopen($filepath, "r");
        if ($fp === false) {
            return false;
        }
        $line = fgets($fp);
        $result = $this->isShebangLine($line);
        if ($result) {
            while ($line = fgets($fp)) {
                $line = trim($line);
                if ($line == '<?php') {
                    $script = stream_get_contents($fp);
                    if (preg_match('#^class *([^ ]+)#m', $script, $matches)) {
                        $this->roboClass = $matches[1];
                        eval($script);
                        $result = true;
                    }
                }
            }
        }
        fclose($fp);

        return $result;
    }

    /**
     * Test to see if the provided line is a robo 'shebang' line.
     */
    protected function isShebangLine($line)
    {
        return ((substr($line, 0, 2) == '#!') && (strstr($line, 'robo') !== false));
    }

    /**
     * @param $argv
     * @return InputInterface
     */
    protected function prepareInput($argv)
    {
        $passThroughArgs = [];
        $pos = array_search('--', $argv);

        // cutting pass-through arguments
        if ($pos !== false) {
            $passThroughArgs = array_slice($argv, $pos+1);
            $argv = array_slice($argv, 0, $pos);
        }

        // loading from other directory
        $pos = array_search('--load-from', $argv) ?: array_search('-f', $argv);
        if ($pos !== false) {
            if (isset($argv[$pos +1])) {
                $this->dir = $argv[$pos +1];
                unset($argv[$pos +1]);
            }
            unset($argv[$pos]);
            // Make adjustments if '--load-from' points at a file.
            if (is_file($this->dir)) {
                $this->roboFile = basename($this->dir);
                $this->dir = dirname($this->dir);
                $className = basename($this->roboFile, '.php');
                if ($className != $this->roboFile) {
                    $this->roboClass = $className;
                }
            }
        }
        $input = new ArgvInput($argv);
        if (!empty($passThroughArgs)) {
            $input = new PassThroughArgsInput($passThroughArgs, $input);
        }
        return $input;
    }

    public function shutdown()
    {
        $error = error_get_last();
        if (!is_array($error)) {
            return;
        }
        $this->writeln(sprintf("<error>ERROR: %s \nin %s:%d\n</error>", $error['message'], $error['file'], $error['line']));
    }

    /**
     * This is just a proxy error handler that checks the current error_reporting level.
     * In case error_reporting is disabled the error is marked as handled, otherwise
     * the normal internal error handling resumes.
     *
     * @return bool
     */
    public function handleError()
    {
        if (error_reporting() === 0) {
            return true;
        }
        return false;
    }
}<|MERGE_RESOLUTION|>--- conflicted
+++ resolved
@@ -12,11 +12,7 @@
 {
     use IO;
 
-<<<<<<< HEAD
-    const VERSION = '1.0.0-rc1';
-=======
     const VERSION = '1.0.0-RC1';
->>>>>>> 4ba97125
     const ROBOCLASS = 'RoboFile';
     const ROBOFILE = 'RoboFile.php';
 
