--- conflicted
+++ resolved
@@ -208,22 +208,14 @@
         foreach ($items as $placementLocation => $filesystemLocation) {
             if (is_dir($filesystemLocation)) {
                 $finder = new Finder();
-<<<<<<< HEAD
-                $finder->files()->in($fileSystemLocation)->ignoreDotFiles(false);
+                $finder->files()->in($filesystemLocation)->ignoreDotFiles(false);
 
                 foreach ($finder as $file) {
                     // Replace Windows slashes or resulting zip will have issues on *nixes.
                     $relativePathname = str_replace('\\', '/', $file->getRelativePathname());
-                    
+
                     if (!$zip->addFile($file->getRealpath(), "{$placementLocation}/{$relativePathname}")) {
-                        return Result::error($this, "Could not add directory $fileSystemLocation to the archive; error adding {$file->getRealpath()}.");
-=======
-                $finder->files()->in($filesystemLocation);
-
-                foreach ($finder as $file) {
-                    if (!$zip->addFile($file->getRealpath(), "{$placementLocation}/{$file->getRelativePathname()}")) {
                         return Result::error($this, "Could not add directory $filesystemLocation to the archive; error adding {$file->getRealpath()}.");
->>>>>>> 8ab9067e
                     }
                 }
             } elseif (is_file($filesystemLocation)) {
